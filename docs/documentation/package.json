--- conflicted
+++ resolved
@@ -30,12 +30,8 @@
     "polished": "^4.2.2",
     "prism-react-renderer": "^1.2.1",
     "prop-types": "^15.8.1",
-<<<<<<< HEAD
     "query-string": "^8.1.0",
-    "rc-collapse": "^3.4.2",
-=======
     "rc-collapse": "^3.5.2",
->>>>>>> 70b53c6e
     "rc-drawer": "^6.0.0",
     "rc-progress": "^3.4.1",
     "rc-tabs": "11.10.1",
