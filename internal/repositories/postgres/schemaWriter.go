--- conflicted
+++ resolved
@@ -27,10 +27,6 @@
 
 // WriteSchema writes a schema to the database
 func (w *SchemaWriter) WriteSchema(ctx context.Context, schemas []repositories.SchemaDefinition) (string, error) {
-<<<<<<< HEAD
-	
-=======
->>>>>>> 4061545d
 	ctx, span := tracer.Start(ctx, "schemas.write.save")
 	defer span.End()
 
